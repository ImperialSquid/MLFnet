--- conflicted
+++ resolved
@@ -1,5 +1,3 @@
-from datetime import datetime
-
 import torch
 from torch import tensor, optim, topk, round
 from torch.nn import BCELoss, BCEWithLogitsLoss
@@ -30,11 +28,7 @@
                               RandomAffine(degrees=0, translate=[0.2, 0.2])]  # X shear
 
     if context == "celeba":
-<<<<<<< HEAD
         load_fraction = 1
-=======
-        load_fraction = 0.25
->>>>>>> 5713e2a1
         train_dataset = CelebADataset(data_file=f"./data/{context}/labels.txt", key_mask=partitions["train"],
                                       img_path=f"./data/{context}/data", device=device, no_mask=False,
                                       random_transforms=2, random_transforms_list=random_transforms_list,
@@ -112,12 +106,8 @@
     print(f"{device=}")
 
     batch_size = 16
-<<<<<<< HEAD
-    train_dataloader, test_dataloader, valid_dataloader, heads, losses = get_context_parts("multimon", device,
-=======
     context = "multimon"
     train_dataloader, test_dataloader, valid_dataloader, heads, losses = get_context_parts(context, device,
->>>>>>> 5713e2a1
                                                                                            batch_size)
 
     model = MLFnet(tasks=tuple(heads.keys()), heads=heads, device=device)
@@ -146,12 +136,8 @@
                 "Train -- Acc Type(All):{train-type-all:.4%} | Type(Any):{train-type-any:.4%} | "
                 "Gen:{train-gen:.4%} | Shiny:{train-shiny:.4%}\n"
                 "Test  -- Acc Type(All):{test-type-all:.4%} | Type(Any):{test-type-any:.4%} | "
-                "Gen:{test-gen:.4%} | Shiny:{test-shiny:.4%}")
-
-    datetime_now = datetime.now().strftime("%Y-%m-%d-%H-%M-%S")
-    with open(f"stats/data-{context}-{datetime_now}.csv", "w") as f:
-        f.write("epoch,batch,task,param_id,param_value\n")
-
+                "Gen:{test-gen:.4%} | Shiny:{test-shiny:.4%}"
+                )
     for epoch in range(epochs):
         stats = dict()
         if epoch % 3 == 0 and epoch > 0:
@@ -170,7 +156,7 @@
             else:
                 data_loader = valid_dataloader
 
-            for batch, (data, labels) in enumerate(data_loader):
+            for data, labels in data_loader:
                 data = data.to(device)
                 # labels are all tensors which can be moved but the list itself cannot
                 labels["Type"] = labels["Type"].to(device)
@@ -197,11 +183,6 @@
                     ls = {head: losses[head](preds[head], labels[head]) for head in ["Type", "Gen", "Shiny"]}
                     model.collect_weight_updates(losses=ls)
 
-                    with open(f"stats/data-{context}-{datetime_now}.csv", "a") as f:
-                        for task in model.update_vectors:
-                            for id_, value in enumerate(model.update_vectors[task][0]):
-                                f.write(f"{epoch},{batch},{task},{id_ + 1},{value}\n")
-
                 # ACCURACY
                 # TODO try more advanced metrics f1 etc?
                 # For All Type accuracy, check if the top 2 indices are *identical*
